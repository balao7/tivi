/*
 * Copyright 2019 Google LLC.
 *
 * Licensed under the Apache License, Version 2.0 (the "License")
 * you may not use this file except in compliance with the License.
 * You may obtain a copy of the License at
 *
 *     http://www.apache.org/licenses/LICENSE-2.0
 *
 * Unless required by applicable law or agreed to in writing, software
 * distributed under the License is distributed on an "AS IS" BASIS,
 * WITHOUT WARRANTIES OR CONDITIONS OF ANY KIND, either express or implied.
 * See the License for the specific language governing permissions and
 * limitations under the License.
 */

package app.tivi.buildsrc

object Versions {
    const val ktlint = "0.35.0"
}

object Libs {
<<<<<<< HEAD
    const val androidGradlePlugin = "com.android.tools.build:gradle:4.0.0-alpha09"
=======
    const val androidGradlePlugin = "com.android.tools.build:gradle:3.6.0-rc01"
>>>>>>> 13e9af32
    const val dexcountGradlePlugin = "com.getkeepsafe.dexcount:dexcount-gradle-plugin:1.0.0"
    const val playPublisherPlugin = "com.github.triplet.gradle:play-publisher:2.6.1"

    const val mvRx = "com.airbnb.android:mvrx:1.3.0"

    const val threeTenBp = "org.threeten:threetenbp:1.4.1"
    const val threeTenBpNoTzdb = "$threeTenBp:no-tzdb"
    const val threeTenAbp = "com.jakewharton.threetenabp:threetenabp:1.2.2"

    const val gravitySnapHelper = "com.github.rubensousa:gravitysnaphelper:2.2.0"

    const val timber = "com.jakewharton.timber:timber:4.7.1"

    const val tmdbJava = "com.github.chrisbanes:tmdb-java:master-SNAPSHOT"
    const val traktJava = "com.uwetrottmann.trakt5:trakt-java:6.4.0"

    const val appauth = "net.openid:appauth:0.7.1"

    const val junit = "junit:junit:4.13"
    const val robolectric = "org.robolectric:robolectric:4.3.1"
    const val mockK = "io.mockk:mockk:1.9.3"

    const val inboxRecyclerView = "me.saket:inboxrecyclerview:2.0.0-beta3"

    const val leakCanary = "com.squareup.leakcanary:leakcanary-android:2.1"

    const val flexbox = "com.google.android:flexbox:2.0.1"

    object Insetter {
        private const val version = "0.2.0"
        const val dbx = "dev.chrisbanes:insetter-dbx:$version"
        const val ktx = "dev.chrisbanes:insetter-ktx:$version"
    }

    object Google {
        const val material = "com.google.android.material:material:1.1.0-rc02"
        const val firebaseCore = "com.google.firebase:firebase-core:17.2.2"
        const val crashlytics = "com.crashlytics.sdk.android:crashlytics:2.10.1"
        const val gmsGoogleServices = "com.google.gms:google-services:4.3.3"
        const val fabricPlugin = "io.fabric.tools:gradle:1.31.2"

        const val openSourceLicensesPlugin = "com.google.android.gms:oss-licenses-plugin:0.10.1"
        const val openSourceLicensesLibrary = "com.google.android.gms:play-services-oss-licenses:17.0.0"
    }

    object Kotlin {
        private const val version = "1.3.61"
        const val stdlib = "org.jetbrains.kotlin:kotlin-stdlib-jdk8:$version"
        const val reflect = "org.jetbrains.kotlin:kotlin-reflect:$version"
        const val gradlePlugin = "org.jetbrains.kotlin:kotlin-gradle-plugin:$version"
        const val extensions = "org.jetbrains.kotlin:kotlin-android-extensions:$version"
    }

    object Coroutines {
        private const val version = "1.3.2"
        const val core = "org.jetbrains.kotlinx:kotlinx-coroutines-core:$version"
        const val rx2 = "org.jetbrains.kotlinx:kotlinx-coroutines-rx2:$version"
        const val android = "org.jetbrains.kotlinx:kotlinx-coroutines-android:$version"
        const val test = "org.jetbrains.kotlinx:kotlinx-coroutines-test:$version"
    }

    object AndroidX {
        const val appcompat = "androidx.appcompat:appcompat:1.1.0"
        const val browser = "androidx.browser:browser:1.0.0"
        const val collection = "androidx.collection:collection-ktx:1.1.0"
        const val palette = "androidx.palette:palette:1.0.0"
        const val recyclerview = "androidx.recyclerview:recyclerview:1.1.0"
        const val emoji = "androidx.emoji:emoji:1.0.0"
        const val swiperefresh = "androidx.swiperefreshlayout:swiperefreshlayout:1.1.0-alpha03"

        object Navigation {
            private const val version = "2.2.0-rc02"
            const val fragment = "androidx.navigation:navigation-fragment-ktx:$version"
            const val ui = "androidx.navigation:navigation-ui-ktx:$version"
            const val safeArgs = "androidx.navigation:navigation-safe-args-gradle-plugin:$version"
        }

        object Fragment {
            private const val version = "1.2.0-rc01"
            const val fragment = "androidx.fragment:fragment:$version"
            const val fragmentKtx = "androidx.fragment:fragment-ktx:$version"
        }

        object Test {
            private const val version = "1.2.0"
            const val core = "androidx.test:core:$version"
            const val runner = "androidx.test:runner:$version"
            const val rules = "androidx.test:rules:$version"

            const val espressoCore = "androidx.test.espresso:espresso-core:3.2.0"
        }

        const val archCoreTesting = "androidx.arch.core:core-testing:2.1.0"

        object Paging {
            private const val version = "2.1.1"
            const val common = "androidx.paging:paging-common-ktx:$version"
            const val runtime = "androidx.paging:paging-runtime-ktx:$version"
        }

        const val preference = "androidx.preference:preference:1.1.0"

        const val constraintlayout = "androidx.constraintlayout:constraintlayout:2.0.0-beta4"

        const val coreKtx = "androidx.core:core-ktx:1.2.0-rc01"

        object Lifecycle {
            private const val version = "2.2.0"
            const val extensions = "androidx.lifecycle:lifecycle-extensions:$version"
            const val viewmodelKtx = "androidx.lifecycle:lifecycle-viewmodel-ktx:$version"
        }

        object Room {
            private const val version = "2.2.3"
            const val common = "androidx.room:room-common:$version"
            const val runtime = "androidx.room:room-runtime:$version"
            const val compiler = "androidx.room:room-compiler:$version"
            const val ktx = "androidx.room:room-ktx:$version"
            const val testing = "androidx.room:room-testing:$version"
        }

        object Work {
            private const val version = "2.3.0"
            const val runtimeKtx = "androidx.work:work-runtime-ktx:$version"
        }

        object UI {
            const val version = "0.1.0-SNAPSHOT"

            const val composeRuntime = "androidx.compose:compose-runtime:${version}"
            const val framework = "androidx.ui:ui-framework:$version"
            const val layout = "androidx.ui:ui-layout:$version"
            const val material = "androidx.ui:ui-material:$version"
            const val foundation = "androidx.ui:ui-foundation:$version"
            const val animation = "androidx.ui:ui-animation:$version"
            const val tooling = "androidx.ui:ui-tooling:$version"
        }
    }

    object RxJava {
        const val rxJava = "io.reactivex.rxjava2:rxjava:2.2.11"
        const val rxAndroid = "io.reactivex.rxjava2:rxandroid:2.1.1"
    }

    object Dagger {
        private const val version = "2.25.4"
        const val dagger = "com.google.dagger:dagger:$version"
        const val androidSupport = "com.google.dagger:dagger-android-support:$version"
        const val compiler = "com.google.dagger:dagger-compiler:$version"
        const val androidProcessor = "com.google.dagger:dagger-android-processor:$version"
    }

    object Retrofit {
        private const val version = "2.7.1"
        const val retrofit = "com.squareup.retrofit2:retrofit:$version"
        const val retrofit_rxjava_adapter = "com.squareup.retrofit2:adapter-rxjava2:$version"
        const val gsonConverter = "com.squareup.retrofit2:converter-gson:$version"
    }

    object OkHttp {
        private const val version = "4.3.1"
        const val okhttp = "com.squareup.okhttp3:okhttp:$version"
        const val loggingInterceptor = "com.squareup.okhttp3:logging-interceptor:$version"
    }

    object Epoxy {
        private const val version = "3.9.0"
        const val epoxy = "com.airbnb.android:epoxy:$version"
        const val paging = "com.airbnb.android:epoxy-paging:$version"
        const val dataBinding = "com.airbnb.android:epoxy-databinding:$version"
        const val processor = "com.airbnb.android:epoxy-processor:$version"
    }

    object Coil {
        private const val version = "0.9.2"
        const val coil = "io.coil-kt:coil:$version"
    }

    object AssistedInject {
        private const val version = "0.5.2"
        const val annotationDagger2 = "com.squareup.inject:assisted-inject-annotations-dagger2:$version"
        const val processorDagger2 = "com.squareup.inject:assisted-inject-processor-dagger2:$version"
    }

    object Roomigrant {
        private const val version = "0.1.7"
        const val library = "com.github.MatrixDev.Roomigrant:RoomigrantLib:$version"
        const val compiler = "com.github.MatrixDev.Roomigrant:RoomigrantCompiler:$version"
    }
}<|MERGE_RESOLUTION|>--- conflicted
+++ resolved
@@ -21,11 +21,7 @@
 }
 
 object Libs {
-<<<<<<< HEAD
     const val androidGradlePlugin = "com.android.tools.build:gradle:4.0.0-alpha09"
-=======
-    const val androidGradlePlugin = "com.android.tools.build:gradle:3.6.0-rc01"
->>>>>>> 13e9af32
     const val dexcountGradlePlugin = "com.getkeepsafe.dexcount:dexcount-gradle-plugin:1.0.0"
     const val playPublisherPlugin = "com.github.triplet.gradle:play-publisher:2.6.1"
 
